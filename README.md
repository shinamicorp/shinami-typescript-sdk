--- conflicted
+++ resolved
@@ -116,13 +116,8 @@
 });
 txb.setSender(await signer.getAddress(true /* autoCreate */));
 txb.setGasBudget(5_000_000);
-<<<<<<< HEAD
 // Your invisible wallet MUST have sufficient gas for this to succeed.
-const txBytes = await txb.build({ provider: sui });
-=======
-// Your in-app wallet MUST have sufficient gas for this to succeed.
 const txBytes = await txb.build({ client: sui });
->>>>>>> 5f4502ab
 
 // Sign tx with invisible wallet.
 const { signature } = await signer.signTransactionBlock(txBytes);
